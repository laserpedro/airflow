--- conflicted
+++ resolved
@@ -1,7 +1,4 @@
-<<<<<<< HEAD
 from __future__ import print_function
-=======
->>>>>>> d2bb9525
 
 from datetime import datetime, time, timedelta
 import doctest
